/* ------------------------------------------------------------------------
 *
 * range.sql
 *      RANGE partitioning functions
 *
 * Copyright (c) 2015-2016, Postgres Professional
 *
 * ------------------------------------------------------------------------
 */

CREATE OR REPLACE FUNCTION @extschema@.get_sequence_name(plain_schema TEXT, plain_relname TEXT)
RETURNS TEXT AS
$$
BEGIN
	RETURN format('%s.%s', plain_schema, quote_ident(format('%s_seq', plain_relname)));
END
$$
LANGUAGE plpgsql;

CREATE OR REPLACE FUNCTION @extschema@.create_or_replace_sequence(plain_schema TEXT, plain_relname TEXT, OUT seq_name TEXT)
AS $$
DECLARE
BEGIN
	seq_name := @extschema@.get_sequence_name(plain_schema, plain_relname);
	EXECUTE format('DROP SEQUENCE IF EXISTS %s', seq_name);
	EXECUTE format('CREATE SEQUENCE %s START 1', seq_name);
END
$$
LANGUAGE plpgsql;

/*
 * Creates RANGE partitions for specified relation based on datetime attribute
 */
CREATE OR REPLACE FUNCTION @extschema@.create_range_partitions(
	p_relation      REGCLASS
	, p_attribute   TEXT
	, p_start_value ANYELEMENT
	, p_interval    INTERVAL
	, p_count       INTEGER DEFAULT NULL)
RETURNS INTEGER AS
$$
DECLARE
	v_relname       TEXT;
	v_rows_count    INTEGER;
	v_max           p_start_value%TYPE;
	v_cur_value     p_start_value%TYPE := p_start_value;
	v_plain_relname TEXT;
	v_plain_schema  TEXT;
	i               INTEGER;
BEGIN
	v_relname := @extschema@.validate_relname(p_relation);
	p_attribute := lower(p_attribute);
	PERFORM @extschema@.common_relation_checks(v_relname, p_attribute);

	/* Try to determine partitions count if not set */
	IF p_count IS NULL THEN
		EXECUTE format('SELECT count(*), max(%s) FROM %s'
					   , p_attribute, p_relation)
		INTO v_rows_count, v_max;

		IF v_rows_count = 0 THEN
			RAISE EXCEPTION 'Cannot determine partitions count for empty table';
		END IF;

		p_count := 0;
		WHILE v_cur_value <= v_max
		LOOP
			v_cur_value := v_cur_value + p_interval;
			p_count := p_count + 1;
		END LOOP;
	END IF;

	/* Check boundaries */
	EXECUTE format('SELECT @extschema@.check_boundaries(''%s'', ''%s'', ''%s'', ''%s''::%s)'
				   , v_relname
				   , p_attribute
				   , p_start_value
				   , p_start_value + p_interval*p_count
				   , pg_typeof(p_start_value));

	/* Create sequence for child partitions names */
	SELECT * INTO v_plain_schema, v_plain_relname FROM @extschema@.get_plain_schema_and_relname(p_relation);
	PERFORM @extschema@.create_or_replace_sequence(v_plain_schema, v_plain_relname);

	/* Insert new entry to pathman config */
	INSERT INTO @extschema@.pathman_config (relname, attname, parttype, range_interval)
	VALUES (v_relname, p_attribute, 2, p_interval::text);

	/* create first partition */
	FOR i IN 1..p_count
	LOOP
		EXECUTE format('SELECT @extschema@.create_single_range_partition($1, $2, $3::%s);', pg_typeof(p_start_value))
		USING v_relname, p_start_value, p_start_value + p_interval;

		p_start_value := p_start_value + p_interval;
	END LOOP;

	/* Create triggers */
	-- PERFORM create_hash_update_trigger(relation, attribute, partitions_count);
	/* Notify backend about changes */
	PERFORM @extschema@.on_create_partitions(p_relation::oid);

	/* Copy data */
	PERFORM @extschema@.partition_data(p_relation);

	RETURN p_count;

EXCEPTION WHEN others THEN
	PERFORM @extschema@.on_remove_partitions(p_relation::integer);
	RAISE EXCEPTION '% %', SQLERRM, SQLSTATE;
END
$$ LANGUAGE plpgsql;

/*
 * Creates RANGE partitions for specified relation based on numerical attribute
 */
CREATE OR REPLACE FUNCTION @extschema@.create_range_partitions(
	p_relation      REGCLASS
	, p_attribute   TEXT
	, p_start_value ANYELEMENT
	, p_interval    ANYELEMENT
	, p_count       INTEGER DEFAULT NULL)
RETURNS INTEGER AS
$$
DECLARE
	v_relname       TEXT;
	v_rows_count    INTEGER;
	v_max           p_start_value%TYPE;
	v_cur_value     p_start_value%TYPE := p_start_value;
	i               INTEGER;
	v_plain_schema  TEXT;
	v_plain_relname TEXT;
BEGIN
	v_relname := @extschema@.validate_relname(p_relation);
	p_attribute := lower(p_attribute);
	PERFORM @extschema@.common_relation_checks(p_relation, p_attribute);

	IF p_count <= 0 THEN
		RAISE EXCEPTION 'Partitions count must be greater than zero';
	END IF;

	/* Try to determine partitions count if not set */
	IF p_count IS NULL THEN
		EXECUTE format('SELECT count(*), max(%s) FROM %s'
					   , p_attribute, p_relation)
		INTO v_rows_count, v_max;

		IF v_rows_count = 0 THEN
			RAISE EXCEPTION 'Cannot determine partitions count for empty table';
		END IF;

		IF v_max IS NULL THEN
			RAISE EXCEPTION '''%'' column has NULL values', p_attribute;
		END IF;

		p_count := 0;
		WHILE v_cur_value <= v_max
		LOOP
			v_cur_value := v_cur_value + p_interval;
			p_count := p_count + 1;
		END LOOP;
	END IF;

	/* check boundaries */
	PERFORM @extschema@.check_boundaries(p_relation
										 , p_attribute
										 , p_start_value
										 , p_start_value + p_interval*p_count);

	/* Create sequence for child partitions names */
	SELECT * INTO v_plain_schema, v_plain_relname FROM @extschema@.get_plain_schema_and_relname(p_relation);
	PERFORM @extschema@.create_or_replace_sequence(v_plain_schema, v_plain_relname);

	/* Insert new entry to pathman config */
	INSERT INTO @extschema@.pathman_config (relname, attname, parttype, range_interval)
	VALUES (v_relname, p_attribute, 2, p_interval::text);

	/* create first partition */
	FOR i IN 1..p_count
	LOOP
		PERFORM @extschema@.create_single_range_partition(p_relation
														  , p_start_value
														  , p_start_value + p_interval);
		p_start_value := p_start_value + p_interval;
	END LOOP;

	/* Create triggers */
	-- PERFORM create_hash_update_trigger(relation, attribute, partitions_count);
	/* Notify backend about changes */
	PERFORM @extschema@.on_create_partitions(p_relation::regclass::oid);

	/* Copy data */
	PERFORM @extschema@.partition_data(p_relation);

	RETURN p_count;

EXCEPTION WHEN others THEN
	PERFORM @extschema@.on_remove_partitions(p_relation::regclass::integer);
	RAISE EXCEPTION '% %', SQLERRM, SQLSTATE;
END
$$ LANGUAGE plpgsql;

/*
 * Creates RANGE partitions for specified range
 */
CREATE OR REPLACE FUNCTION @extschema@.create_partitions_from_range(
	p_relation      REGCLASS
	, p_attribute   TEXT
	, p_start_value ANYELEMENT
	, p_end_value   ANYELEMENT
	, p_interval    ANYELEMENT)
RETURNS INTEGER AS
$$
DECLARE
	v_relname       TEXT;
	v_plain_schema  TEXT;
	v_plain_relname TEXT;
	i               INTEGER := 0;
BEGIN
	v_relname := @extschema@.validate_relname(p_relation);
	p_attribute := lower(p_attribute);
	PERFORM @extschema@.common_relation_checks(p_relation, p_attribute);

	IF p_interval <= 0 THEN
		RAISE EXCEPTION 'Interval must be positive';
	END IF;

	/* Create sequence for child partitions names */
	SELECT * INTO v_plain_schema, v_plain_relname FROM @extschema@.get_plain_schema_and_relname(p_relation);
	PERFORM @extschema@.create_or_replace_sequence(v_plain_schema, v_plain_relname);

	/* check boundaries */
	PERFORM @extschema@.check_boundaries(p_relation
										 , p_attribute
										 , p_start_value
										 , p_end_value);

	/* Insert new entry to pathman config */
	INSERT INTO @extschema@.pathman_config (relname, attname, parttype, range_interval)
	VALUES (v_relname, p_attribute, 2, p_interval::text);

	WHILE p_start_value <= p_end_value
	LOOP
		PERFORM @extschema@.create_single_range_partition(p_relation
														 , p_start_value
														 , p_start_value + p_interval);
		p_start_value := p_start_value + p_interval;
		i := i + 1;
	END LOOP;

	/* Create triggers */

	/* Notify backend about changes */
	PERFORM @extschema@.on_create_partitions(p_relation::regclass::oid);

	/* Copy data */
	PERFORM @extschema@.partition_data(p_relation);

	RETURN i;

EXCEPTION WHEN others THEN
	PERFORM @extschema@.on_remove_partitions(p_relation::regclass::integer);
	RAISE EXCEPTION '% %', SQLERRM, SQLSTATE;
END
$$ LANGUAGE plpgsql;

/*
 * Creates RANGE partitions for specified range based on datetime attribute
 */
CREATE OR REPLACE FUNCTION @extschema@.create_partitions_from_range(
	p_relation      REGCLASS
	, p_attribute   TEXT
	, p_start_value ANYELEMENT
	, p_end_value   ANYELEMENT
	, p_interval    INTERVAL)
RETURNS INTEGER AS
$$
DECLARE
	v_relname       TEXT;
	v_plain_schema  TEXT;
	v_plain_relname TEXT;
	i               INTEGER := 0;
BEGIN
	v_relname := @extschema@.validate_relname(p_relation);
	p_attribute := lower(p_attribute);
	PERFORM @extschema@.common_relation_checks(p_relation, p_attribute);

	/* Create sequence for child partitions names */
	SELECT * INTO v_plain_schema, v_plain_relname FROM @extschema@.get_plain_schema_and_relname(p_relation);
	PERFORM @extschema@.create_or_replace_sequence(v_plain_schema, v_plain_relname);

	/* check boundaries */
	PERFORM @extschema@.check_boundaries(p_relation
										 , p_attribute
										 , p_start_value
										 , p_end_value);

	/* Insert new entry to pathman config */
	INSERT INTO @extschema@.pathman_config (relname, attname, parttype, range_interval)
	VALUES (v_relname, p_attribute, 2, p_interval::text);

	WHILE p_start_value <= p_end_value
	LOOP
		EXECUTE format('SELECT @extschema@.create_single_range_partition($1, $2, $3::%s);', pg_typeof(p_start_value))
		USING p_relation, p_start_value, p_start_value + p_interval;
		p_start_value := p_start_value + p_interval;
		i := i + 1;
	END LOOP;

	/* Notify backend about changes */
	PERFORM @extschema@.on_create_partitions(p_relation::regclass::oid);

	/* Copy data */
	PERFORM @extschema@.partition_data(p_relation);

	RETURN i;

EXCEPTION WHEN others THEN
	PERFORM @extschema@.on_remove_partitions(p_relation::regclass::integer);
	RAISE EXCEPTION '% %', SQLERRM, SQLSTATE;
END
$$ LANGUAGE plpgsql;

/*
 *
 */
CREATE OR REPLACE FUNCTION @extschema@.check_boundaries(
	p_relation REGCLASS
	, p_attribute TEXT
	, p_start_value ANYELEMENT
	, p_end_value ANYELEMENT)
RETURNS VOID AS
$$
DECLARE
	v_min p_start_value%TYPE;
	v_max p_start_value%TYPE;
	v_count INTEGER;
BEGIN
	/* Get min and max values */
	EXECUTE format('SELECT count(*), min(%s), max(%s) FROM %s WHERE NOT %s IS NULL',
				   p_attribute, p_attribute, p_relation::text, p_attribute)
	INTO v_count, v_min, v_max;

	/* check if column has NULL values */
	IF v_count > 0 AND (v_min IS NULL OR v_max IS NULL) THEN
		RAISE EXCEPTION '''%'' column has NULL values', p_attribute;
	END IF;

	/* check lower boundary */
	IF p_start_value > v_min THEN
		RAISE EXCEPTION 'Start value is less than minimum value of ''%'''
			, p_attribute;
	END IF;

	/* check upper boundary */
	IF p_end_value <= v_max  THEN
		RAISE EXCEPTION 'Not enough partitions to fit all the values of ''%'''
			, p_attribute;
	END IF;
END
$$ LANGUAGE plpgsql;

/*
 * Formats range condition. Utility function.
 */
CREATE OR REPLACE FUNCTION @extschema@.get_range_condition(
	p_attname TEXT
	, p_start_value ANYELEMENT
	, p_end_value ANYELEMENT)
RETURNS TEXT AS
$$
DECLARE
	v_type REGTYPE;
	v_sql  TEXT;
BEGIN
	/* determine the type of values */
	v_type := pg_typeof(p_start_value);

	/* we cannot use placeholders in DDL queries, so we are using format(...) */
	IF v_type IN ('date'::regtype, 'timestamp'::regtype, 'timestamptz'::regtype) THEN
		v_sql := '%s >= ''%s'' AND %s < ''%s''';
	ELSE
		v_sql := '%s >= %s AND %s < %s';
	END IF;

	v_sql := format(v_sql
					, p_attname
					, p_start_value
					, p_attname
					, p_end_value);
	RETURN v_sql;
END
$$
LANGUAGE plpgsql;

/*
 * Creates new RANGE partition. Returns partition name
 */
CREATE OR REPLACE FUNCTION @extschema@.create_single_range_partition(
	p_parent REGCLASS
	, p_start_value  ANYELEMENT
	, p_end_value    ANYELEMENT)
RETURNS TEXT AS
$$
DECLARE
    v_part_num      INT;
	v_child_relname TEXT;
    v_plain_child_relname TEXT;
	v_attname       TEXT;
    v_sql           TEXT;
    v_cond          TEXT;
    v_plain_schema  TEXT;
    v_plain_relname TEXT;
    v_child_relname_exists INTEGER := 1;
    v_seq_name      TEXT;
BEGIN
    v_attname := attname FROM @extschema@.pathman_config
                 WHERE relname::regclass = p_parent;

	SELECT * INTO v_plain_schema, v_plain_relname
	FROM @extschema@.get_plain_schema_and_relname(p_parent);

	v_seq_name := @extschema@.get_sequence_name(v_plain_schema, v_plain_relname);

    /* get next value from sequence */
    LOOP
        v_part_num := nextval(v_seq_name);
        v_plain_child_relname := format('%s_%s', v_plain_relname, v_part_num);
        v_child_relname := format('%s.%s',
        						  v_plain_schema,
        						  quote_ident(v_plain_child_relname));
        v_child_relname_exists := count(*)
                                  FROM pg_class
                                  WHERE relnamespace::regnamespace || '.' || relname = v_child_relname
                                  LIMIT 1;
        EXIT WHEN v_child_relname_exists = 0;
    END LOOP;

    /* Skip existing partitions */
    IF EXISTS (SELECT * FROM pg_tables WHERE tablename = v_child_relname) THEN
        RAISE WARNING 'Relation % already exists, skipping...', v_child_relname;
        RETURN NULL;
    END IF;

    EXECUTE format('CREATE TABLE %s (LIKE %s INCLUDING ALL)'
                   , v_child_relname
                   , p_parent);

    EXECUTE format('ALTER TABLE %s INHERIT %s'
                   , v_child_relname
                   , p_parent);

    v_cond := @extschema@.get_range_condition(v_attname, p_start_value, p_end_value);
    v_sql := format('ALTER TABLE %s ADD CONSTRAINT %s CHECK (%s)'
                    , v_child_relname
                    , quote_ident(format('%s_%s_check', v_plain_schema, v_plain_child_relname))
                    , v_cond);

    EXECUTE v_sql;
    RETURN v_child_relname;
END
$$ LANGUAGE plpgsql;

/*
 * Split RANGE partition
 */
CREATE OR REPLACE FUNCTION @extschema@.split_range_partition(
	p_partition REGCLASS
	, p_value ANYELEMENT
	, OUT p_range ANYARRAY)
RETURNS ANYARRAY AS
$$
DECLARE
	v_parent_relid  OID;
	v_child_relid   OID := p_partition::oid;
	v_attname       TEXT;
	v_cond          TEXT;
	v_new_partition TEXT;
	v_part_type     INTEGER;
	v_part_relname  TEXT;
	v_plain_schema  TEXT;
	v_plain_relname TEXT;
	v_check_name    TEXT;
BEGIN
	v_part_relname := @extschema@.validate_relname(p_partition);

	v_parent_relid := inhparent
					  FROM pg_inherits
					  WHERE inhrelid = v_child_relid;

	SELECT attname, parttype INTO v_attname, v_part_type
	FROM @extschema@.pathman_config
	WHERE relname::regclass = v_parent_relid::regclass;

	SELECT * INTO v_plain_schema, v_plain_relname
	FROM @extschema@.get_plain_schema_and_relname(p_partition);

	/* Check if this is RANGE partition */
	IF v_part_type != 2 THEN
		RAISE EXCEPTION 'Specified partition isn''t RANGE partition';
	END IF;

	/* Get partition values range */
	p_range := @extschema@.get_partition_range(v_parent_relid, v_child_relid, 0);
	IF p_range IS NULL THEN
		RAISE EXCEPTION 'Could not find specified partition';
	END IF;

	/* Check if value fit into the range */
	IF p_range[1] > p_value OR p_range[2] <= p_value
	THEN
		RAISE EXCEPTION 'Specified value does not fit into the range [%, %)',
			p_range[1], p_range[2];
	END IF;

	/* Create new partition */
	RAISE NOTICE 'Creating new partition...';
	v_new_partition := @extschema@.create_single_range_partition(
							@extschema@.get_schema_qualified_name(v_parent_relid::regclass, '.'),
							p_value,
							p_range[2]);

	/* Copy data */
	RAISE NOTICE 'Copying data to new partition...';
	v_cond := @extschema@.get_range_condition(v_attname, p_value, p_range[2]);
	EXECUTE format('
				WITH part_data AS (
					DELETE FROM %s WHERE %s RETURNING *)
				INSERT INTO %s SELECT * FROM part_data'
				, p_partition
				, v_cond
				, v_new_partition);

	/* Alter original partition */
	RAISE NOTICE 'Altering original partition...';
	v_cond := @extschema@.get_range_condition(v_attname, p_range[1], p_value);
	v_check_name := quote_ident(format('%s_%s_check', v_plain_schema, v_plain_relname));
	EXECUTE format('ALTER TABLE %s DROP CONSTRAINT %s'
				   , p_partition::text
				   , v_check_name);
	EXECUTE format('ALTER TABLE %s ADD CONSTRAINT %s CHECK (%s)'
				   , p_partition
				   , v_check_name
				   , v_cond);

	/* Tell backend to reload configuration */
	PERFORM @extschema@.on_update_partitions(v_parent_relid::oid);

	RAISE NOTICE 'Done!';
END
$$
LANGUAGE plpgsql;


/*
 * Merge RANGE partitions
 */
CREATE OR REPLACE FUNCTION @extschema@.merge_range_partitions(
	p_partition1 REGCLASS
	, p_partition2 REGCLASS)
RETURNS VOID AS
$$
DECLARE
	v_parent_relid1 OID;
	v_parent_relid2 OID;
	v_part1_relid OID := p_partition1::oid;
	v_part2_relid OID := p_partition2::oid;
	v_part1_relname TEXT;
	v_part2_relname TEXT;
	v_attname TEXT;
	v_part_type INTEGER;
	v_atttype TEXT;
BEGIN
	v_part1_relname := @extschema@.validate_relname(p_partition1);
	v_part2_relname := @extschema@.validate_relname(p_partition2);

	IF v_part1_relid = v_part2_relid THEN
		RAISE EXCEPTION 'Cannot merge partition to itself';
	END IF;

	v_parent_relid1 := inhparent FROM pg_inherits WHERE inhrelid = v_part1_relid;
	v_parent_relid2 := inhparent FROM pg_inherits WHERE inhrelid = v_part2_relid;

	IF v_parent_relid1 != v_parent_relid2 THEN
		RAISE EXCEPTION 'Cannot merge partitions having different parents';
	END IF;

	SELECT attname, parttype INTO v_attname, v_part_type
	FROM @extschema@.pathman_config
	WHERE relname::regclass = v_parent_relid1::regclass;

	/* Check if this is RANGE partition */
	IF v_part_type != 2 THEN
		RAISE EXCEPTION 'Specified partitions aren''t RANGE partitions';
	END IF;

	v_atttype := @extschema@.get_attribute_type_name(p_partition1, v_attname);

	EXECUTE format('SELECT @extschema@.merge_range_partitions_internal($1, $2 , $3, NULL::%s)', v_atttype)
	USING v_parent_relid1, p_partition1 , p_partition2;

	/* Tell backend to reload configuration */
	PERFORM @extschema@.on_update_partitions(v_parent_relid1::oid);

	RAISE NOTICE 'Done!';
END
$$
LANGUAGE plpgsql;


/*
 * Merge two partitions. All data will be copied to the first one. Second
 * partition will be destroyed.
 *
 * Notes: dummy field is used to pass the element type to the function
 * (it is neccessary because of pseudo-types used in function)
 */
CREATE OR REPLACE FUNCTION @extschema@.merge_range_partitions_internal(
	p_parent_relid OID
	, p_part1 REGCLASS
	, p_part2 REGCLASS
	, dummy ANYELEMENT
	, OUT p_range ANYARRAY)
RETURNS ANYARRAY AS
$$
DECLARE
	v_attname       TEXT;
	v_cond          TEXT;
	v_plain_schema  TEXT;
	v_plain_relname TEXT;
	v_child_relname TEXT;
	v_check_name    TEXT;
BEGIN
	SELECT attname INTO v_attname FROM @extschema@.pathman_config
	WHERE relname::regclass = p_parent_relid::regclass;

	SELECT * INTO v_plain_schema, v_plain_relname
	FROM @extschema@.get_plain_schema_and_relname(p_part1);

	/*
	 * Get ranges
	 * first and second elements of array are MIN and MAX of partition1
	 * third and forth elements are MIN and MAX of partition2
	 */
	p_range := @extschema@.get_partition_range(p_parent_relid, p_part1::oid, 0) ||
			   @extschema@.get_partition_range(p_parent_relid, p_part2::oid, 0);

	/* Check if ranges are adjacent */
	IF p_range[1] != p_range[4] AND p_range[2] != p_range[3] THEN
		RAISE EXCEPTION 'Merge failed. Partitions must be adjacent';
	END IF;

	/* Extend first partition */
	v_cond := @extschema@.get_range_condition(v_attname
											  , least(p_range[1], p_range[3])
											  , greatest(p_range[2], p_range[4]));

	/* Alter first partition */
	RAISE NOTICE 'Altering first partition...';
	v_check_name := quote_ident(v_plain_schema || '_' || v_plain_relname || '_check');
	EXECUTE format('ALTER TABLE %s DROP CONSTRAINT %s'
				   , p_part1::text
				   , v_check_name);
	EXECUTE format('ALTER TABLE %s ADD CONSTRAINT %s CHECK (%s)'
				   , p_part1::text
				   , v_check_name
				   , v_cond);

	/* Copy data from second partition to the first one */
	RAISE NOTICE 'Copying data...';
	EXECUTE format('WITH part_data AS (DELETE FROM %s RETURNING *)
					INSERT INTO %s SELECT * FROM part_data'
				   , p_part2::text
				   , p_part1::text);

	/* Remove second partition */
	RAISE NOTICE 'Dropping second partition...';
	EXECUTE format('DROP TABLE %s', p_part2::text);
END
$$ LANGUAGE plpgsql;


/*
 * Append new partition
 */
CREATE OR REPLACE FUNCTION @extschema@.append_range_partition(
	p_relation REGCLASS)
RETURNS TEXT AS
$$
DECLARE
	v_attname TEXT;
	v_atttype TEXT;
	v_part_name TEXT;
	v_interval TEXT;
BEGIN
	/* Prevent concurrent partition creation */
	PERFORM @extschema@.acquire_partitions_lock();

	SELECT attname, range_interval INTO v_attname, v_interval
	FROM @extschema@.pathman_config WHERE relname::regclass = p_relation;

	v_atttype := @extschema@.get_attribute_type_name(p_relation, v_attname);
<<<<<<< HEAD

	/* Prevent concurrent partition creation */
	PERFORM @extschema@.acquire_partitions_lock();

=======
	
>>>>>>> 7a9ce750
	EXECUTE format('SELECT @extschema@.append_partition_internal($1, $2, $3, ARRAY[]::%s[])', v_atttype)
	INTO v_part_name
	USING p_relation, v_atttype, v_interval;

	/* Invalidate cache */
	PERFORM @extschema@.on_update_partitions(p_relation::oid);

	/* Release lock */
	PERFORM @extschema@.release_partitions_lock();

	RAISE NOTICE 'Done!';
	RETURN v_part_name;

EXCEPTION WHEN others THEN
	RAISE EXCEPTION '% %', SQLERRM, SQLSTATE;
	PERFORM @extschema@.release_partitions_lock();
END
$$
LANGUAGE plpgsql;


CREATE OR REPLACE FUNCTION @extschema@.append_partition_internal(
	p_relation REGCLASS
	, p_atttype TEXT
	, p_interval TEXT
	, p_range ANYARRAY DEFAULT NULL)
RETURNS TEXT AS
$$
DECLARE
	v_part_name TEXT;
BEGIN
	p_range := @extschema@.get_range_by_idx(p_relation::oid, -1, 0);
	RAISE NOTICE 'Appending new partition...';
	IF @extschema@.is_date(p_atttype::regtype) THEN
		v_part_name := @extschema@.create_single_range_partition(p_relation
																 , p_range[2]
																 , p_range[2] + p_interval::interval);
	ELSE
		EXECUTE format('SELECT @extschema@.create_single_range_partition($1, $2, $2 + $3::%s)', p_atttype)
		USING p_relation, p_range[2], p_interval
		INTO v_part_name;
	END IF;

	RETURN v_part_name;
END
$$
LANGUAGE plpgsql;


/*
 * Prepend new partition
 */
CREATE OR REPLACE FUNCTION @extschema@.prepend_range_partition(p_relation REGCLASS)
RETURNS TEXT AS
$$
DECLARE
	v_attname TEXT;
	v_atttype TEXT;
	v_part_name TEXT;
	v_interval TEXT;
BEGIN
	/* Prevent concurrent partition creation */
	PERFORM @extschema@.acquire_partitions_lock();

	SELECT attname, range_interval INTO v_attname, v_interval
	FROM @extschema@.pathman_config WHERE relname::regclass = p_relation;
	v_atttype := @extschema@.get_attribute_type_name(p_relation, v_attname);

	EXECUTE format('SELECT @extschema@.prepend_partition_internal($1, $2, $3, ARRAY[]::%s[])', v_atttype)
	INTO v_part_name
	USING p_relation, v_atttype, v_interval;

	/* Invalidate cache */
	PERFORM @extschema@.on_update_partitions(p_relation::oid);

	/* Release lock */
	PERFORM @extschema@.release_partitions_lock();

	RAISE NOTICE 'Done!';
	RETURN v_part_name;

EXCEPTION WHEN others THEN
	RAISE EXCEPTION '% %', SQLERRM, SQLSTATE;
	PERFORM @extschema@.release_partitions_lock();
END
$$
LANGUAGE plpgsql;


CREATE OR REPLACE FUNCTION @extschema@.prepend_partition_internal(
	p_relation REGCLASS
	, p_atttype TEXT
	, p_interval TEXT
	, p_range ANYARRAY DEFAULT NULL)
RETURNS TEXT AS
$$
DECLARE
	v_part_name TEXT;
BEGIN
	p_range := @extschema@.get_range_by_idx(p_relation::oid, 0, 0);
	RAISE NOTICE 'Prepending new partition...';

	IF @extschema@.is_date(p_atttype::regtype) THEN
		v_part_name := @extschema@.create_single_range_partition(p_relation
																 , p_range[1] - p_interval::interval
																 , p_range[1]);
	ELSE
		EXECUTE format('SELECT @extschema@.create_single_range_partition($1, $2 - $3::%s, $2)', p_atttype)
		USING p_relation, p_range[1], p_interval
		INTO v_part_name;
	END IF;

	RETURN v_part_name;
END
$$
LANGUAGE plpgsql;


/*
 * Add new partition
 */
CREATE OR REPLACE FUNCTION @extschema@.add_range_partition(
	p_relation REGCLASS
	, p_start_value ANYELEMENT
	, p_end_value ANYELEMENT)
RETURNS TEXT AS
$$
DECLARE
	v_part_name TEXT;
BEGIN
	/* Prevent concurrent partition creation */
	PERFORM @extschema@.acquire_partitions_lock();

	/* check range overlap */
	IF @extschema@.check_overlap(p_relation::oid, p_start_value, p_end_value) != FALSE THEN
		RAISE EXCEPTION 'Specified range overlaps with existing partitions';
	END IF;

	IF p_start_value >= p_end_value THEN
		RAISE EXCEPTION 'Failed to create partition: p_start_value is greater than p_end_value';
	END IF;

	/* Create new partition */
	v_part_name := @extschema@.create_single_range_partition(p_relation, p_start_value, p_end_value);
	PERFORM @extschema@.on_update_partitions(p_relation::oid);

	/* Release lock */
	PERFORM @extschema@.release_partitions_lock();

	RAISE NOTICE 'Done!';
	RETURN v_part_name;

EXCEPTION WHEN others THEN
	RAISE EXCEPTION '% %', SQLERRM, SQLSTATE;
	PERFORM @extschema@.release_partitions_lock();
END
$$
LANGUAGE plpgsql;


/*
 * Drop range partition
 */
CREATE OR REPLACE FUNCTION @extschema@.drop_range_partition(
	p_partition REGCLASS)
RETURNS TEXT AS
$$
DECLARE
	v_part_name TEXT := p_partition::TEXT;
	v_parent 	TEXT;
	v_count     INTEGER;
BEGIN
	/* Prevent concurrent partition management */
	PERFORM @extschema@.acquire_partitions_lock();

	/* Parent table name */
	SELECT inhparent::regclass INTO v_parent
	FROM pg_inherits WHERE inhrelid::regclass = p_partition;

	IF v_parent IS NULL THEN
		RAISE EXCEPTION 'Partition ''%'' not found', p_partition;
	END IF;

	/* Drop table and update cache */
	EXECUTE format('DROP TABLE %s', p_partition::TEXT);
	PERFORM @extschema@.on_update_partitions(v_parent::regclass::oid);

	/* Release lock */
	PERFORM @extschema@.release_partitions_lock();

	RETURN v_part_name;

EXCEPTION WHEN others THEN
	RAISE EXCEPTION '% %', SQLERRM, SQLSTATE;
	PERFORM @extschema@.release_partitions_lock();
END
$$
LANGUAGE plpgsql;


/*
 * Attach range partition
 */
CREATE OR REPLACE FUNCTION @extschema@.attach_range_partition(
	p_relation       REGCLASS
	, p_partition    REGCLASS
	, p_start_value  ANYELEMENT
	, p_end_value    ANYELEMENT)
RETURNS TEXT AS
$$
DECLARE
	v_attname        TEXT;
	v_cond           TEXT;
	v_plain_partname TEXT;
	v_plain_schema   TEXT;
BEGIN
	/* Prevent concurrent partition management */
	PERFORM @extschema@.acquire_partitions_lock();

	-- p_relation := @extschema@.validate_relname(p_relation);

	IF @extschema@.check_overlap(p_relation::oid, p_start_value, p_end_value) != FALSE THEN
		RAISE EXCEPTION 'Specified range overlaps with existing partitions';
	END IF;

    IF NOT @extschema@.validate_relations_equality(p_relation, p_partition) THEN
        RAISE EXCEPTION 'Partition must have the exact same structure as parent';
    END IF;

	/* Set inheritance */
	EXECUTE format('ALTER TABLE %s INHERIT %s'
				   , p_partition
				   , p_relation);

	/* Set check constraint */
	v_attname := attname FROM @extschema@.pathman_config WHERE relname::regclass = p_relation;
	v_cond := @extschema@.get_range_condition(v_attname, p_start_value, p_end_value);

	/* Plain partition name and schema */
	SELECT * INTO v_plain_schema, v_plain_partname FROM @extschema@.get_plain_schema_and_relname(p_partition);

	EXECUTE format('ALTER TABLE %s ADD CONSTRAINT %s CHECK (%s)'
				   , p_partition
				   , v_plain_schema || '_' || quote_ident(v_plain_partname || '_check')
				   , v_cond);

	/* Invalidate cache */
	PERFORM @extschema@.on_update_partitions(p_relation::oid);

	/* Release lock */
	PERFORM @extschema@.release_partitions_lock();
	RETURN p_partition;

EXCEPTION WHEN others THEN
	RAISE EXCEPTION '% %', SQLERRM, SQLSTATE;
	PERFORM @extschema@.release_partitions_lock();
END
$$
LANGUAGE plpgsql;


/*
 * Detach range partition
 */
CREATE OR REPLACE FUNCTION @extschema@.detach_range_partition(
	p_partition TEXT)
RETURNS TEXT AS
$$
DECLARE
	v_parent TEXT;
BEGIN
	/* Prevent concurrent partition management */
	PERFORM @extschema@.acquire_partitions_lock();

	/* Parent table */
	SELECT inhparent::regclass INTO v_parent
	FROM pg_inherits WHERE inhrelid = p_partition::regclass::oid;

	/* Remove inheritance */
	EXECUTE format('ALTER TABLE %s NO INHERIT %s'
				   , p_partition
				   , v_parent);

	/* Remove check constraint */
	EXECUTE format('ALTER TABLE %s DROP CONSTRAINT %s_check'
				   , p_partition
				   , @extschema@.get_schema_qualified_name(p_partition::regclass));

	/* Invalidate cache */
	PERFORM @extschema@.on_update_partitions(v_parent::regclass::oid);

	/* Release lock */
	PERFORM @extschema@.release_partitions_lock();
	RETURN p_partition;

EXCEPTION WHEN others THEN
	RAISE EXCEPTION '% %', SQLERRM, SQLSTATE;
	PERFORM @extschema@.release_partitions_lock();
END
$$
LANGUAGE plpgsql;


/*
 * Creates an update trigger
 */
CREATE OR REPLACE FUNCTION @extschema@.create_range_update_trigger(
	IN relation TEXT)
RETURNS TEXT AS
$$
DECLARE
	func TEXT := '
		CREATE OR REPLACE FUNCTION %s_update_trigger_func()
		RETURNS TRIGGER AS
		$body$
		DECLARE
			old_oid INTEGER;
			new_oid INTEGER;
			q TEXT;
		BEGIN
			old_oid := TG_RELID;
			new_oid := @extschema@.find_or_create_range_partition(''%1$s''::regclass::oid, NEW.%2$s);
			IF old_oid = new_oid THEN RETURN NEW; END IF;
			q := format(''DELETE FROM %%s WHERE %4$s'', old_oid::regclass::text);
			EXECUTE q USING %5$s;
			q := format(''INSERT INTO %%s VALUES (%6$s)'', new_oid::regclass::text);
			EXECUTE q USING %7$s;
			RETURN NULL;
		END $body$ LANGUAGE plpgsql';
	trigger TEXT := 'CREATE TRIGGER %s_update_trigger ' ||
		'BEFORE UPDATE ON %s ' ||
		'FOR EACH ROW EXECUTE PROCEDURE %s_update_trigger_func()';
	att_names   TEXT;
	old_fields  TEXT;
	new_fields  TEXT;
	att_val_fmt TEXT;
	att_fmt     TEXT;
	relid       INTEGER;
	rec         RECORD;
	num         INTEGER := 0;
	attr        TEXT;
BEGIN
	relation := @extschema@.validate_relname(relation);
	relid := relation::regclass::oid;
	SELECT string_agg(attname, ', '),
		   string_agg('OLD.' || attname, ', '),
		   string_agg('NEW.' || attname, ', '),
		   string_agg('CASE WHEN NOT $' || attnum || ' IS NULL THEN ' || attname || ' = $' || attnum ||
					  ' ELSE ' || attname || ' IS NULL END', ' AND '),
		   string_agg('$' || attnum, ', ')
	FROM pg_attribute
	WHERE attrelid=relid AND attnum>0
	INTO   att_names,
		   old_fields,
		   new_fields,
		   att_val_fmt,
		   att_fmt;

	attr := attname FROM @extschema@.pathman_config WHERE relname = relation;
	EXECUTE format(func, relation, attr, 0, att_val_fmt,
				   old_fields, att_fmt, new_fields);
	FOR rec in (SELECT * FROM pg_inherits WHERE inhparent = relation::regclass::oid)
	LOOP
		EXECUTE format(trigger
					   , @extschema@.get_schema_qualified_name(relation::regclass)
					   , rec.inhrelid::regclass
					   , relation);
		num := num + 1;
	END LOOP;

	RETURN format('%s_update_trigger_func()', relation);
END
$$ LANGUAGE plpgsql;

/*
 * Internal function used to create new partitions on insert or update trigger.
 * Invoked from C-function find_or_create_range_partition().
 */
CREATE OR REPLACE FUNCTION @extschema@.append_partitions_on_demand_internal(
	p_relid OID
	, p_new_value ANYELEMENT)
RETURNS OID AS
$$
DECLARE
	v_relation TEXT;
	v_cnt INTEGER := 0;
	i INTEGER := 0;
	v_part TEXT;
	v_interval TEXT;
	v_attname TEXT;
	v_min p_new_value%TYPE;
	v_max p_new_value%TYPE;
	v_cur_value p_new_value%TYPE;
	v_next_value p_new_value%TYPE;
	v_is_date BOOLEAN;
BEGIN
	v_relation := @extschema@.validate_relname(p_relid::regclass::text);

	/* get attribute name and interval */
	SELECT attname, range_interval INTO v_attname, v_interval
	FROM @extschema@.pathman_config WHERE relname = v_relation;

	v_min := @extschema@.get_min_range_value(p_relid::regclass::oid, p_new_value);
	v_max := @extschema@.get_max_range_value(p_relid::regclass::oid, p_new_value);

	v_is_date := @extschema@.is_date(pg_typeof(p_new_value)::regtype);

	IF p_new_value >= v_max THEN
		v_cur_value := v_max;
		WHILE v_cur_value <= p_new_value AND i < 1000
		LOOP
			IF v_is_date THEN
				v_next_value := v_cur_value + v_interval::interval;
			ELSE
				EXECUTE format('SELECT $1 + $2::%s', pg_typeof(p_new_value))
				USING v_cur_value, v_interval
				INTO v_next_value;
			END IF;

			v_part := @extschema@.create_single_range_partition(
							@extschema@.get_schema_qualified_name(p_relid::regclass, '.')
							, v_cur_value
							, v_next_value);
			i := i + 1;
			v_cur_value := v_next_value;
			RAISE NOTICE 'partition % created', v_part;
		END LOOP;
	ELSIF p_new_value <= v_min THEN
		v_cur_value := v_min;
		WHILE v_cur_value >= p_new_value AND i < 1000
		LOOP
			IF v_is_date THEN
				v_next_value := v_cur_value - v_interval::interval;
			ELSE
				EXECUTE format('SELECT $1 - $2::%s', pg_typeof(p_new_value))
				USING v_cur_value, v_interval
				INTO v_next_value;
			END IF;

			v_part := @extschema@.create_single_range_partition(
							@extschema@.get_schema_qualified_name(p_relid::regclass, '.')
							, v_next_value
							, v_cur_value);
			i := i + 1;
			v_cur_value := v_next_value;
			RAISE NOTICE 'partition % created', v_part;
		END LOOP;
	ELSE
		RAISE EXCEPTION 'Could not create partition';
	END IF;

	IF i > 0 THEN
		RETURN v_part::regclass::oid;
	END IF;
	RETURN NULL;
END
$$ LANGUAGE plpgsql;<|MERGE_RESOLUTION|>--- conflicted
+++ resolved
@@ -700,14 +700,7 @@
 	FROM @extschema@.pathman_config WHERE relname::regclass = p_relation;
 
 	v_atttype := @extschema@.get_attribute_type_name(p_relation, v_attname);
-<<<<<<< HEAD
-
-	/* Prevent concurrent partition creation */
-	PERFORM @extschema@.acquire_partitions_lock();
-
-=======
-	
->>>>>>> 7a9ce750
+
 	EXECUTE format('SELECT @extschema@.append_partition_internal($1, $2, $3, ARRAY[]::%s[])', v_atttype)
 	INTO v_part_name
 	USING p_relation, v_atttype, v_interval;
