/* ------------------------------------------------------------------------
 *
 * range.sql
 *      RANGE partitioning functions
 *
 * Copyright (c) 2015-2016, Postgres Professional
 *
 * ------------------------------------------------------------------------
 */

CREATE OR REPLACE FUNCTION @extschema@.get_sequence_name(plain_schema TEXT, plain_relname TEXT)
RETURNS TEXT AS
$$
BEGIN
	RETURN format('%s.%s', plain_schema, quote_ident(format('%s_seq', plain_relname)));
END
$$
LANGUAGE plpgsql;

CREATE OR REPLACE FUNCTION @extschema@.create_or_replace_sequence(plain_schema TEXT, plain_relname TEXT, OUT seq_name TEXT)
AS $$
DECLARE
BEGIN
	seq_name := @extschema@.get_sequence_name(plain_schema, plain_relname);
	EXECUTE format('DROP SEQUENCE IF EXISTS %s', seq_name);
	EXECUTE format('CREATE SEQUENCE %s START 1', seq_name);
END
$$
LANGUAGE plpgsql;

/*
 * Creates RANGE partitions for specified relation based on datetime attribute
 */
CREATE OR REPLACE FUNCTION @extschema@.create_range_partitions(
	p_relation      REGCLASS
	, p_attribute   TEXT
	, p_start_value ANYELEMENT
	, p_interval    INTERVAL
	, p_count       INTEGER DEFAULT NULL)
RETURNS INTEGER AS
$$
DECLARE
	v_relname       TEXT;
	v_rows_count    INTEGER;
	v_max           p_start_value%TYPE;
	v_cur_value     p_start_value%TYPE := p_start_value;
	v_plain_relname TEXT;
	v_plain_schema  TEXT;
	i               INTEGER;
BEGIN
	v_relname := @extschema@.validate_relname(p_relation);
	p_attribute := lower(p_attribute);
	PERFORM @extschema@.common_relation_checks(v_relname, p_attribute);

	/* Try to determine partitions count if not set */
	IF p_count IS NULL THEN
		EXECUTE format('SELECT count(*), max(%s) FROM %s'
					   , p_attribute, p_relation)
		INTO v_rows_count, v_max;

		IF v_rows_count = 0 THEN
			RAISE EXCEPTION 'Cannot determine partitions count for empty table';
		END IF;

		p_count := 0;
		WHILE v_cur_value <= v_max
		LOOP
			v_cur_value := v_cur_value + p_interval;
			p_count := p_count + 1;
		END LOOP;
	END IF;

	/* Check boundaries */
	EXECUTE format('SELECT @extschema@.check_boundaries(''%s'', ''%s'', ''%s'', ''%s''::%s)'
				   , v_relname
				   , p_attribute
				   , p_start_value
				   , p_start_value + p_interval*p_count
				   , pg_typeof(p_start_value));

	/* Create sequence for child partitions names */
	SELECT * INTO v_plain_schema, v_plain_relname FROM @extschema@.get_plain_schema_and_relname(p_relation);
	PERFORM @extschema@.create_or_replace_sequence(v_plain_schema, v_plain_relname);

	/* Insert new entry to pathman config */
	INSERT INTO @extschema@.pathman_config (relname, attname, parttype, range_interval)
	VALUES (v_relname, p_attribute, 2, p_interval::text);

	/* create first partition */
	FOR i IN 1..p_count
	LOOP
		EXECUTE format('SELECT @extschema@.create_single_range_partition($1, $2, $3::%s);', pg_typeof(p_start_value))
		USING v_relname, p_start_value, p_start_value + p_interval;

		p_start_value := p_start_value + p_interval;
	END LOOP;

	/* Create triggers */
	-- PERFORM create_hash_update_trigger(relation, attribute, partitions_count);
	/* Notify backend about changes */
	PERFORM @extschema@.on_create_partitions(p_relation::oid);

	/* Copy data */
	PERFORM @extschema@.partition_data(p_relation);

	RETURN p_count;

EXCEPTION WHEN others THEN
	RAISE EXCEPTION '%', SQLERRM;
END
$$ LANGUAGE plpgsql;

/*
 * Creates RANGE partitions for specified relation based on numerical attribute
 */
CREATE OR REPLACE FUNCTION @extschema@.create_range_partitions(
	p_relation      REGCLASS
	, p_attribute   TEXT
	, p_start_value ANYELEMENT
	, p_interval    ANYELEMENT
	, p_count       INTEGER DEFAULT NULL)
RETURNS INTEGER AS
$$
DECLARE
	v_relname       TEXT;
	v_rows_count    INTEGER;
	v_max           p_start_value%TYPE;
	v_cur_value     p_start_value%TYPE := p_start_value;
	i               INTEGER;
	v_plain_schema  TEXT;
	v_plain_relname TEXT;
BEGIN
	v_relname := @extschema@.validate_relname(p_relation);
	p_attribute := lower(p_attribute);
	PERFORM @extschema@.common_relation_checks(p_relation, p_attribute);

	IF p_count <= 0 THEN
		RAISE EXCEPTION 'Partitions count must be greater than zero';
	END IF;

	/* Try to determine partitions count if not set */
	IF p_count IS NULL THEN
		EXECUTE format('SELECT count(*), max(%s) FROM %s'
					   , p_attribute, p_relation)
		INTO v_rows_count, v_max;

		IF v_rows_count = 0 THEN
			RAISE EXCEPTION 'Cannot determine partitions count for empty table';
		END IF;

		IF v_max IS NULL THEN
			RAISE EXCEPTION '''%'' column has NULL values', p_attribute;
		END IF;

		p_count := 0;
		WHILE v_cur_value <= v_max
		LOOP
			v_cur_value := v_cur_value + p_interval;
			p_count := p_count + 1;
		END LOOP;
	END IF;

	/* check boundaries */
	PERFORM @extschema@.check_boundaries(p_relation
										 , p_attribute
										 , p_start_value
										 , p_start_value + p_interval*p_count);

	/* Create sequence for child partitions names */
	SELECT * INTO v_plain_schema, v_plain_relname FROM @extschema@.get_plain_schema_and_relname(p_relation);
	PERFORM @extschema@.create_or_replace_sequence(v_plain_schema, v_plain_relname);

	/* Insert new entry to pathman config */
	INSERT INTO @extschema@.pathman_config (relname, attname, parttype, range_interval)
	VALUES (v_relname, p_attribute, 2, p_interval::text);

	/* create first partition */
	FOR i IN 1..p_count
	LOOP
		PERFORM @extschema@.create_single_range_partition(p_relation
														  , p_start_value
														  , p_start_value + p_interval);
		p_start_value := p_start_value + p_interval;
	END LOOP;

<<<<<<< HEAD
=======
	/* Create triggers */
	PERFORM @extschema@.create_range_insert_trigger(p_relation, p_attribute);
	-- PERFORM create_hash_update_trigger(relation, attribute, partitions_count);

>>>>>>> a1e6bd38
	/* Notify backend about changes */
	PERFORM @extschema@.on_create_partitions(p_relation::regclass::oid);

	/* Copy data */
	PERFORM @extschema@.partition_data(p_relation);

	RETURN p_count;

EXCEPTION WHEN others THEN
	RAISE EXCEPTION '%', SQLERRM;
END
$$ LANGUAGE plpgsql;

/*
 * Creates RANGE partitions for specified range
 */
CREATE OR REPLACE FUNCTION @extschema@.create_partitions_from_range(
	p_relation      REGCLASS
	, p_attribute   TEXT
	, p_start_value ANYELEMENT
	, p_end_value   ANYELEMENT
	, p_interval    ANYELEMENT)
RETURNS INTEGER AS
$$
DECLARE
	v_relname       TEXT;
	v_plain_schema  TEXT;
	v_plain_relname TEXT;
	i               INTEGER := 0;
BEGIN
	v_relname := @extschema@.validate_relname(p_relation);
	p_attribute := lower(p_attribute);
	PERFORM @extschema@.common_relation_checks(p_relation, p_attribute);

	IF p_interval <= 0 THEN
		RAISE EXCEPTION 'Interval must be positive';
	END IF;

	/* Create sequence for child partitions names */
	SELECT * INTO v_plain_schema, v_plain_relname FROM @extschema@.get_plain_schema_and_relname(p_relation);
	PERFORM @extschema@.create_or_replace_sequence(v_plain_schema, v_plain_relname);

	/* check boundaries */
	PERFORM @extschema@.check_boundaries(p_relation
										 , p_attribute
										 , p_start_value
										 , p_end_value);

	/* Insert new entry to pathman config */
	INSERT INTO @extschema@.pathman_config (relname, attname, parttype, range_interval)
	VALUES (v_relname, p_attribute, 2, p_interval::text);

	WHILE p_start_value <= p_end_value
	LOOP
		PERFORM @extschema@.create_single_range_partition(p_relation
														 , p_start_value
														 , p_start_value + p_interval);
		p_start_value := p_start_value + p_interval;
		i := i + 1;
	END LOOP;

	/* Create triggers */

	/* Notify backend about changes */
	PERFORM @extschema@.on_create_partitions(p_relation::regclass::oid);

	/* Copy data */
	PERFORM @extschema@.partition_data(p_relation);

	RETURN i;

EXCEPTION WHEN others THEN
	RAISE EXCEPTION '%', SQLERRM;
END
$$ LANGUAGE plpgsql;

/*
 * Creates RANGE partitions for specified range based on datetime attribute
 */
CREATE OR REPLACE FUNCTION @extschema@.create_partitions_from_range(
	p_relation      REGCLASS
	, p_attribute   TEXT
	, p_start_value ANYELEMENT
	, p_end_value   ANYELEMENT
	, p_interval    INTERVAL)
RETURNS INTEGER AS
$$
DECLARE
	v_relname       TEXT;
	v_plain_schema  TEXT;
	v_plain_relname TEXT;
	i               INTEGER := 0;
BEGIN
	v_relname := @extschema@.validate_relname(p_relation);
	p_attribute := lower(p_attribute);
	PERFORM @extschema@.common_relation_checks(p_relation, p_attribute);

	/* Create sequence for child partitions names */
	SELECT * INTO v_plain_schema, v_plain_relname FROM @extschema@.get_plain_schema_and_relname(p_relation);
	PERFORM @extschema@.create_or_replace_sequence(v_plain_schema, v_plain_relname);

	/* check boundaries */
	PERFORM @extschema@.check_boundaries(p_relation
										 , p_attribute
										 , p_start_value
										 , p_end_value);

	/* Insert new entry to pathman config */
	INSERT INTO @extschema@.pathman_config (relname, attname, parttype, range_interval)
	VALUES (v_relname, p_attribute, 2, p_interval::text);

	WHILE p_start_value <= p_end_value
	LOOP
		EXECUTE format('SELECT @extschema@.create_single_range_partition($1, $2, $3::%s);', pg_typeof(p_start_value))
		USING p_relation, p_start_value, p_start_value + p_interval;
		p_start_value := p_start_value + p_interval;
		i := i + 1;
	END LOOP;

	/* Notify backend about changes */
	PERFORM @extschema@.on_create_partitions(p_relation::regclass::oid);

	/* Copy data */
	PERFORM @extschema@.partition_data(p_relation);

	RETURN i;

EXCEPTION WHEN others THEN
	RAISE EXCEPTION '%', SQLERRM;
END
$$ LANGUAGE plpgsql;

/*
 *
 */
CREATE OR REPLACE FUNCTION @extschema@.check_boundaries(
	p_relation REGCLASS
	, p_attribute TEXT
	, p_start_value ANYELEMENT
	, p_end_value ANYELEMENT)
RETURNS VOID AS
$$
DECLARE
	v_min p_start_value%TYPE;
	v_max p_start_value%TYPE;
	v_count INTEGER;
BEGIN
	/* Get min and max values */
	EXECUTE format('SELECT count(*), min(%s), max(%s) FROM %s WHERE NOT %s IS NULL',
				   p_attribute, p_attribute, p_relation::text, p_attribute)
	INTO v_count, v_min, v_max;

	/* check if column has NULL values */
	IF v_count > 0 AND (v_min IS NULL OR v_max IS NULL) THEN
		RAISE EXCEPTION '''%'' column has NULL values', p_attribute;
	END IF;

	/* check lower boundary */
	IF p_start_value > v_min THEN
		RAISE EXCEPTION 'Start value is less than minimum value of ''%'''
			, p_attribute;
	END IF;

	/* check upper boundary */
	IF p_end_value <= v_max  THEN
		RAISE EXCEPTION 'Not enough partitions to fit all the values of ''%'''
			, p_attribute;
	END IF;
END
$$ LANGUAGE plpgsql;

/*
 * Formats range condition. Utility function.
 */
CREATE OR REPLACE FUNCTION @extschema@.get_range_condition(
	p_attname TEXT
	, p_start_value ANYELEMENT
	, p_end_value ANYELEMENT)
RETURNS TEXT AS
$$
DECLARE
	v_type REGTYPE;
	v_sql  TEXT;
BEGIN
	/* determine the type of values */
	v_type := pg_typeof(p_start_value);

	/* we cannot use placeholders in DDL queries, so we are using format(...) */
	IF v_type IN ('date'::regtype, 'timestamp'::regtype, 'timestamptz'::regtype) THEN
		v_sql := '%s >= ''%s'' AND %s < ''%s''';
	ELSE
		v_sql := '%s >= %s AND %s < %s';
	END IF;

	v_sql := format(v_sql
					, p_attname
					, p_start_value
					, p_attname
					, p_end_value);
	RETURN v_sql;
END
$$
LANGUAGE plpgsql;

/*
 * Creates new RANGE partition. Returns partition name
 */
CREATE OR REPLACE FUNCTION @extschema@.create_single_range_partition(
	p_parent REGCLASS
	, p_start_value  ANYELEMENT
	, p_end_value    ANYELEMENT)
RETURNS TEXT AS
$$
DECLARE
	v_part_num      INT;
	v_child_relname TEXT;
	v_plain_child_relname TEXT;
	v_attname       TEXT;
	v_sql           TEXT;
	v_cond          TEXT;
	v_plain_schema  TEXT;
	v_plain_relname TEXT;
	v_child_relname_exists INTEGER := 1;
	v_seq_name      TEXT;
BEGIN
	v_attname := attname FROM @extschema@.pathman_config
				 WHERE relname::regclass = p_parent;

	IF v_attname IS NULL THEN
		RAISE EXCEPTION 'Table % is not partitioned', quote_ident(p_parent::TEXT);
	END IF;

	SELECT * INTO v_plain_schema, v_plain_relname
	FROM @extschema@.get_plain_schema_and_relname(p_parent);

	v_seq_name := @extschema@.get_sequence_name(v_plain_schema, v_plain_relname);

	/* get next value from sequence */
	LOOP
		v_part_num := nextval(v_seq_name);
		v_plain_child_relname := format('%s_%s', v_plain_relname, v_part_num);
		v_child_relname := format('%s.%s',
								  v_plain_schema,
								  quote_ident(v_plain_child_relname));
		v_child_relname_exists := count(*)
								  FROM pg_class
								  WHERE relnamespace::regnamespace || '.' || relname = v_child_relname
								  LIMIT 1;
		EXIT WHEN v_child_relname_exists = 0;
	END LOOP;

	EXECUTE format('CREATE TABLE %s (LIKE %s INCLUDING ALL)'
				   , v_child_relname
				   , p_parent);

	EXECUTE format('ALTER TABLE %s INHERIT %s'
				   , v_child_relname
				   , p_parent);

	v_cond := @extschema@.get_range_condition(v_attname, p_start_value, p_end_value);
	v_sql := format('ALTER TABLE %s ADD CONSTRAINT %s CHECK (%s)'
					, v_child_relname
					, quote_ident(format('%s_%s_check', v_plain_schema, v_plain_child_relname))
					, v_cond);

	EXECUTE v_sql;
	RETURN v_child_relname;
END
$$ LANGUAGE plpgsql;

/*
 * Split RANGE partition
 */
CREATE OR REPLACE FUNCTION @extschema@.split_range_partition(
	p_partition REGCLASS
	, p_value ANYELEMENT
	, OUT p_range ANYARRAY)
RETURNS ANYARRAY AS
$$
DECLARE
	v_parent_relid  OID;
	v_child_relid   OID := p_partition::oid;
	v_attname       TEXT;
	v_cond          TEXT;
	v_new_partition TEXT;
	v_part_type     INTEGER;
	v_part_relname  TEXT;
	v_plain_schema  TEXT;
	v_plain_relname TEXT;
	v_check_name    TEXT;
BEGIN
	v_part_relname := @extschema@.validate_relname(p_partition);

	v_parent_relid := inhparent
					  FROM pg_inherits
					  WHERE inhrelid = v_child_relid;

	SELECT attname, parttype
	FROM @extschema@.pathman_config
	WHERE relname::regclass = v_parent_relid::regclass
	INTO v_attname, v_part_type;

	IF v_attname IS NULL THEN
		RAISE EXCEPTION 'Table % is not partitioned',
						quote_ident(v_parent_relid::regclass::text);
	END IF;

	SELECT * INTO v_plain_schema, v_plain_relname
	FROM @extschema@.get_plain_schema_and_relname(p_partition);

	/* Check if this is RANGE partition */
	IF v_part_type != 2 THEN
		RAISE EXCEPTION 'Specified partition isn''t RANGE partition';
	END IF;

	/* Get partition values range */
	p_range := @extschema@.get_partition_range(v_parent_relid, v_child_relid, 0);
	IF p_range IS NULL THEN
		RAISE EXCEPTION 'Could not find specified partition';
	END IF;

	/* Check if value fit into the range */
	IF p_range[1] > p_value OR p_range[2] <= p_value
	THEN
		RAISE EXCEPTION 'Specified value does not fit into the range [%, %)',
			p_range[1], p_range[2];
	END IF;

	/* Create new partition */
	RAISE NOTICE 'Creating new partition...';
	v_new_partition := @extschema@.create_single_range_partition(
							@extschema@.get_schema_qualified_name(v_parent_relid::regclass, '.'),
							p_value,
							p_range[2]);

	/* Copy data */
	RAISE NOTICE 'Copying data to new partition...';
	v_cond := @extschema@.get_range_condition(v_attname, p_value, p_range[2]);
	EXECUTE format('
				WITH part_data AS (
					DELETE FROM %s WHERE %s RETURNING *)
				INSERT INTO %s SELECT * FROM part_data'
				, p_partition
				, v_cond
				, v_new_partition);

	/* Alter original partition */
	RAISE NOTICE 'Altering original partition...';
	v_cond := @extschema@.get_range_condition(v_attname, p_range[1], p_value);
	v_check_name := quote_ident(format('%s_%s_check', v_plain_schema, v_plain_relname));
	EXECUTE format('ALTER TABLE %s DROP CONSTRAINT %s'
				   , p_partition::text
				   , v_check_name);
	EXECUTE format('ALTER TABLE %s ADD CONSTRAINT %s CHECK (%s)'
				   , p_partition
				   , v_check_name
				   , v_cond);

	/* Tell backend to reload configuration */
	PERFORM @extschema@.on_update_partitions(v_parent_relid::oid);

	RAISE NOTICE 'Done!';
END
$$
LANGUAGE plpgsql;


/*
 * Merge RANGE partitions
 */
CREATE OR REPLACE FUNCTION @extschema@.merge_range_partitions(
	p_partition1 REGCLASS
	, p_partition2 REGCLASS)
RETURNS VOID AS
$$
DECLARE
	v_parent_relid1 OID;
	v_parent_relid2 OID;
	v_part1_relid OID := p_partition1::oid;
	v_part2_relid OID := p_partition2::oid;
	v_part1_relname TEXT;
	v_part2_relname TEXT;
	v_attname TEXT;
	v_part_type INTEGER;
	v_atttype TEXT;
BEGIN
	v_part1_relname := @extschema@.validate_relname(p_partition1);
	v_part2_relname := @extschema@.validate_relname(p_partition2);

	IF v_part1_relid = v_part2_relid THEN
		RAISE EXCEPTION 'Cannot merge partition to itself';
	END IF;

	v_parent_relid1 := inhparent FROM pg_inherits WHERE inhrelid = v_part1_relid;
	v_parent_relid2 := inhparent FROM pg_inherits WHERE inhrelid = v_part2_relid;

	IF v_parent_relid1 != v_parent_relid2 THEN
		RAISE EXCEPTION 'Cannot merge partitions having different parents';
	END IF;

	SELECT attname, parttype
	FROM @extschema@.pathman_config
	WHERE relname::regclass = v_parent_relid1::regclass
	INTO v_attname, v_part_type;

	IF v_attname IS NULL THEN
		RAISE EXCEPTION 'Table % is not partitioned',
						quote_ident(v_parent_relid1::regclass::text);
	END IF;

	/* Check if this is RANGE partition */
	IF v_part_type != 2 THEN
		RAISE EXCEPTION 'Specified partitions aren''t RANGE partitions';
	END IF;

	v_atttype := @extschema@.get_attribute_type_name(p_partition1, v_attname);

	EXECUTE format('SELECT @extschema@.merge_range_partitions_internal($1, $2 , $3, NULL::%s)', v_atttype)
	USING v_parent_relid1, p_partition1 , p_partition2;

	/* Tell backend to reload configuration */
	PERFORM @extschema@.on_update_partitions(v_parent_relid1::oid);

	RAISE NOTICE 'Done!';
END
$$
LANGUAGE plpgsql;


/*
 * Merge two partitions. All data will be copied to the first one. Second
 * partition will be destroyed.
 *
 * Notes: dummy field is used to pass the element type to the function
 * (it is necessary because of pseudo-types used in function)
 */
CREATE OR REPLACE FUNCTION @extschema@.merge_range_partitions_internal(
	p_parent_relid OID
	, p_part1 REGCLASS
	, p_part2 REGCLASS
	, dummy ANYELEMENT
	, OUT p_range ANYARRAY)
RETURNS ANYARRAY AS
$$
DECLARE
	v_attname       TEXT;
	v_cond          TEXT;
	v_plain_schema  TEXT;
	v_plain_relname TEXT;
	v_child_relname TEXT;
	v_check_name    TEXT;
BEGIN
	SELECT attname FROM @extschema@.pathman_config
	WHERE relname::regclass = p_parent_relid::regclass
	INTO v_attname;

	IF v_attname IS NULL THEN
		RAISE EXCEPTION 'Table % is not partitioned',
						quote_ident(p_parent_relid::regclass::text);
	END IF;

	SELECT * INTO v_plain_schema, v_plain_relname
	FROM @extschema@.get_plain_schema_and_relname(p_part1);

	/*
	 * Get ranges
	 * first and second elements of array are MIN and MAX of partition1
	 * third and forth elements are MIN and MAX of partition2
	 */
	p_range := @extschema@.get_partition_range(p_parent_relid, p_part1::oid, 0) ||
			   @extschema@.get_partition_range(p_parent_relid, p_part2::oid, 0);

	/* Check if ranges are adjacent */
	IF p_range[1] != p_range[4] AND p_range[2] != p_range[3] THEN
		RAISE EXCEPTION 'Merge failed. Partitions must be adjacent';
	END IF;

	/* Extend first partition */
	v_cond := @extschema@.get_range_condition(v_attname
											  , least(p_range[1], p_range[3])
											  , greatest(p_range[2], p_range[4]));

	/* Alter first partition */
	RAISE NOTICE 'Altering first partition...';
	v_check_name := quote_ident(v_plain_schema || '_' || v_plain_relname || '_check');
	EXECUTE format('ALTER TABLE %s DROP CONSTRAINT %s'
				   , p_part1::text
				   , v_check_name);
	EXECUTE format('ALTER TABLE %s ADD CONSTRAINT %s CHECK (%s)'
				   , p_part1::text
				   , v_check_name
				   , v_cond);

	/* Copy data from second partition to the first one */
	RAISE NOTICE 'Copying data...';
	EXECUTE format('WITH part_data AS (DELETE FROM %s RETURNING *)
					INSERT INTO %s SELECT * FROM part_data'
				   , p_part2::text
				   , p_part1::text);

	/* Remove second partition */
	RAISE NOTICE 'Dropping second partition...';
	EXECUTE format('DROP TABLE %s', p_part2::text);
END
$$ LANGUAGE plpgsql;


/*
 * Append new partition
 */
CREATE OR REPLACE FUNCTION @extschema@.append_range_partition(
	p_relation REGCLASS)
RETURNS TEXT AS
$$
DECLARE
	v_attname	TEXT;
	v_atttype	TEXT;
	v_part_name	TEXT;
	v_interval	TEXT;
BEGIN
	/* Prevent concurrent partition creation */
	PERFORM @extschema@.acquire_partitions_lock();

	SELECT attname, range_interval
	FROM @extschema@.pathman_config
	WHERE relname::regclass = p_relation
	INTO v_attname, v_interval;

	IF v_attname IS NULL THEN
		RAISE EXCEPTION 'Table % is not partitioned', quote_ident(p_relation::TEXT);
	END IF;

	v_atttype := @extschema@.get_attribute_type_name(p_relation, v_attname);

	EXECUTE format('SELECT @extschema@.append_partition_internal($1, $2, $3, ARRAY[]::%s[])', v_atttype)
	INTO v_part_name
	USING p_relation, v_atttype, v_interval;

	/* Invalidate cache */
	PERFORM @extschema@.on_update_partitions(p_relation::oid);

	/* Release lock */
	PERFORM @extschema@.release_partitions_lock();

	RAISE NOTICE 'Done!';
	RETURN v_part_name;

EXCEPTION WHEN others THEN
	RAISE EXCEPTION '%', SQLERRM;
END
$$
LANGUAGE plpgsql;


CREATE OR REPLACE FUNCTION @extschema@.append_partition_internal(
	p_relation REGCLASS
	, p_atttype TEXT
	, p_interval TEXT
	, p_range ANYARRAY DEFAULT NULL)
RETURNS TEXT AS
$$
DECLARE
	v_part_name TEXT;
BEGIN
	p_range := @extschema@.get_range_by_idx(p_relation::oid, -1, 0);
	RAISE NOTICE 'Appending new partition...';
	IF @extschema@.is_date(p_atttype::regtype) THEN
		v_part_name := @extschema@.create_single_range_partition(p_relation
																 , p_range[2]
																 , p_range[2] + p_interval::interval);
	ELSE
		EXECUTE format('SELECT @extschema@.create_single_range_partition($1, $2, $2 + $3::%s)', p_atttype)
		USING p_relation, p_range[2], p_interval
		INTO v_part_name;
	END IF;

	RETURN v_part_name;
END
$$
LANGUAGE plpgsql;


/*
 * Prepend new partition
 */
CREATE OR REPLACE FUNCTION @extschema@.prepend_range_partition(p_relation REGCLASS)
RETURNS TEXT AS
$$
DECLARE
	v_attname TEXT;
	v_atttype TEXT;
	v_part_name TEXT;
	v_interval TEXT;
BEGIN
	/* Prevent concurrent partition creation */
	PERFORM @extschema@.acquire_partitions_lock();

	SELECT attname, range_interval
	FROM @extschema@.pathman_config
	WHERE relname::regclass = p_relation
	INTO v_attname, v_interval;

	IF v_attname IS NULL THEN
		RAISE EXCEPTION 'Table % is not partitioned', quote_ident(p_relation::TEXT);
	END IF;

	v_atttype := @extschema@.get_attribute_type_name(p_relation, v_attname);

	EXECUTE format('SELECT @extschema@.prepend_partition_internal($1, $2, $3, ARRAY[]::%s[])', v_atttype)
	INTO v_part_name
	USING p_relation, v_atttype, v_interval;

	/* Invalidate cache */
	PERFORM @extschema@.on_update_partitions(p_relation::oid);

	/* Release lock */
	PERFORM @extschema@.release_partitions_lock();

	RAISE NOTICE 'Done!';
	RETURN v_part_name;

EXCEPTION WHEN others THEN
	RAISE EXCEPTION '%', SQLERRM;
END
$$
LANGUAGE plpgsql;


CREATE OR REPLACE FUNCTION @extschema@.prepend_partition_internal(
	p_relation REGCLASS
	, p_atttype TEXT
	, p_interval TEXT
	, p_range ANYARRAY DEFAULT NULL)
RETURNS TEXT AS
$$
DECLARE
	v_part_name TEXT;
BEGIN
	p_range := @extschema@.get_range_by_idx(p_relation::oid, 0, 0);
	RAISE NOTICE 'Prepending new partition...';

	IF @extschema@.is_date(p_atttype::regtype) THEN
		v_part_name := @extschema@.create_single_range_partition(p_relation
																 , p_range[1] - p_interval::interval
																 , p_range[1]);
	ELSE
		EXECUTE format('SELECT @extschema@.create_single_range_partition($1, $2 - $3::%s, $2)', p_atttype)
		USING p_relation, p_range[1], p_interval
		INTO v_part_name;
	END IF;

	RETURN v_part_name;
END
$$
LANGUAGE plpgsql;


/*
 * Add new partition
 */
CREATE OR REPLACE FUNCTION @extschema@.add_range_partition(
	p_relation REGCLASS
	, p_start_value ANYELEMENT
	, p_end_value ANYELEMENT)
RETURNS TEXT AS
$$
DECLARE
	v_part_name TEXT;
BEGIN
	/* Prevent concurrent partition creation */
	PERFORM @extschema@.acquire_partitions_lock();

	/* check range overlap */
	IF @extschema@.check_overlap(p_relation::oid, p_start_value, p_end_value) != FALSE THEN
		RAISE EXCEPTION 'Specified range overlaps with existing partitions';
	END IF;

	IF p_start_value >= p_end_value THEN
		RAISE EXCEPTION 'Failed to create partition: p_start_value is greater than p_end_value';
	END IF;

	/* Create new partition */
	v_part_name := @extschema@.create_single_range_partition(p_relation, p_start_value, p_end_value);
	PERFORM @extschema@.on_update_partitions(p_relation::oid);

	/* Release lock */
	PERFORM @extschema@.release_partitions_lock();

	RAISE NOTICE 'Done!';
	RETURN v_part_name;

EXCEPTION WHEN others THEN
	RAISE EXCEPTION '%', SQLERRM;
END
$$
LANGUAGE plpgsql;


/*
 * Drop range partition
 */
CREATE OR REPLACE FUNCTION @extschema@.drop_range_partition(
	p_partition REGCLASS)
RETURNS TEXT AS
$$
DECLARE
	v_part_name TEXT := p_partition::TEXT;
	v_parent 	TEXT;
	v_count     INTEGER;
BEGIN
	/* Prevent concurrent partition management */
	PERFORM @extschema@.acquire_partitions_lock();

	/* Parent table name */
	SELECT inhparent::regclass INTO v_parent
	FROM pg_inherits WHERE inhrelid::regclass = p_partition;

	IF v_parent IS NULL THEN
		RAISE EXCEPTION 'Partition ''%'' not found', p_partition;
	END IF;

	/* Drop table and update cache */
	EXECUTE format('DROP TABLE %s', p_partition::TEXT);
	PERFORM @extschema@.on_update_partitions(v_parent::regclass::oid);

	/* Release lock */
	PERFORM @extschema@.release_partitions_lock();

	RETURN v_part_name;

EXCEPTION WHEN others THEN
	RAISE EXCEPTION '%', SQLERRM;
END
$$
LANGUAGE plpgsql;


/*
 * Attach range partition
 */
CREATE OR REPLACE FUNCTION @extschema@.attach_range_partition(
	p_relation       REGCLASS
	, p_partition    REGCLASS
	, p_start_value  ANYELEMENT
	, p_end_value    ANYELEMENT)
RETURNS TEXT AS
$$
DECLARE
	v_attname        TEXT;
	v_cond           TEXT;
	v_plain_partname TEXT;
	v_plain_schema   TEXT;
	rel_persistence  CHAR;
BEGIN
	/* Ignore temporary tables */
	SELECT relpersistence FROM pg_catalog.pg_class WHERE oid = p_partition INTO rel_persistence;
	IF rel_persistence = 't'::CHAR THEN
		RAISE EXCEPTION 'Temporary table % cannot be used as a partition',
			quote_ident(p_partition::TEXT);
	END IF;

	/* Prevent concurrent partition management */
	PERFORM @extschema@.acquire_partitions_lock();

	IF @extschema@.check_overlap(p_relation::oid, p_start_value, p_end_value) != FALSE THEN
		RAISE EXCEPTION 'Specified range overlaps with existing partitions';
	END IF;

	IF NOT @extschema@.validate_relations_equality(p_relation, p_partition) THEN
		RAISE EXCEPTION 'Partition must have the exact same structure as parent';
	END IF;

	/* Set inheritance */
	EXECUTE format('ALTER TABLE %s INHERIT %s'
				   , p_partition
				   , p_relation);

	/* Set check constraint */
	v_attname := attname
	FROM @extschema@.pathman_config
	WHERE relname::regclass = p_relation;

	IF v_attname IS NULL THEN
		RAISE EXCEPTION 'Table % is not partitioned', quote_ident(p_relation::TEXT);
	END IF;

	v_cond := @extschema@.get_range_condition(v_attname, p_start_value, p_end_value);

	/* Plain partition name and schema */
	SELECT * INTO v_plain_schema, v_plain_partname FROM @extschema@.get_plain_schema_and_relname(p_partition);

	EXECUTE format('ALTER TABLE %s ADD CONSTRAINT %s CHECK (%s)'
				   , p_partition
				   , v_plain_schema || '_' || quote_ident(v_plain_partname || '_check')
				   , v_cond);

	/* Invalidate cache */
	PERFORM @extschema@.on_update_partitions(p_relation::oid);

	/* Release lock */
	PERFORM @extschema@.release_partitions_lock();
	RETURN p_partition;

EXCEPTION WHEN others THEN
	RAISE EXCEPTION '%', SQLERRM;
END
$$
LANGUAGE plpgsql;


/*
 * Detach range partition
 */
CREATE OR REPLACE FUNCTION @extschema@.detach_range_partition(
	p_partition TEXT)
RETURNS TEXT AS
$$
DECLARE
	v_parent TEXT;
BEGIN
	/* Prevent concurrent partition management */
	PERFORM @extschema@.acquire_partitions_lock();

	/* Parent table */
	SELECT inhparent::regclass INTO v_parent
	FROM pg_inherits WHERE inhrelid = p_partition::regclass::oid;

	/* Remove inheritance */
	EXECUTE format('ALTER TABLE %s NO INHERIT %s'
				   , p_partition
				   , v_parent);

	/* Remove check constraint */
	EXECUTE format('ALTER TABLE %s DROP CONSTRAINT %s_check'
				   , p_partition
				   , @extschema@.get_schema_qualified_name(p_partition::regclass));

	/* Invalidate cache */
	PERFORM @extschema@.on_update_partitions(v_parent::regclass::oid);

	/* Release lock */
	PERFORM @extschema@.release_partitions_lock();
	RETURN p_partition;

EXCEPTION WHEN others THEN
	RAISE EXCEPTION '%', SQLERRM;
END
$$
LANGUAGE plpgsql;


/*
 * Creates an update trigger
 */
CREATE OR REPLACE FUNCTION @extschema@.create_range_update_trigger(
	IN relation REGCLASS)
RETURNS TEXT AS
$$
DECLARE
	func TEXT := '
		CREATE OR REPLACE FUNCTION %s_update_trigger_func()
		RETURNS TRIGGER AS
		$body$
		DECLARE
			old_oid INTEGER;
			new_oid INTEGER;
			q TEXT;
		BEGIN
			old_oid := TG_RELID;
			new_oid := @extschema@.find_or_create_range_partition(''%1$s''::regclass::oid, NEW.%2$s);
			IF old_oid = new_oid THEN RETURN NEW; END IF;
			q := format(''DELETE FROM %%s WHERE %4$s'', old_oid::regclass::text);
			EXECUTE q USING %5$s;
			q := format(''INSERT INTO %%s VALUES (%6$s)'', new_oid::regclass::text);
			EXECUTE q USING %7$s;
			RETURN NULL;
		END $body$ LANGUAGE plpgsql';
	trigger TEXT := 'CREATE TRIGGER %s_update_trigger ' ||
		'BEFORE UPDATE ON %s ' ||
		'FOR EACH ROW EXECUTE PROCEDURE %s_update_trigger_func()';
	att_names   TEXT;
	old_fields  TEXT;
	new_fields  TEXT;
	att_val_fmt TEXT;
	att_fmt     TEXT;
	relid       INTEGER;
	rec         RECORD;
	num         INTEGER := 0;
	attr        TEXT;
BEGIN
	relid := relation::oid;
	SELECT string_agg(attname, ', '),
		   string_agg('OLD.' || attname, ', '),
		   string_agg('NEW.' || attname, ', '),
		   string_agg('CASE WHEN NOT $' || attnum || ' IS NULL THEN ' || attname || ' = $' || attnum ||
					  ' ELSE ' || attname || ' IS NULL END', ' AND '),
		   string_agg('$' || attnum, ', ')
	FROM pg_attribute
	WHERE attrelid=relid AND attnum>0
	INTO   att_names,
		   old_fields,
		   new_fields,
		   att_val_fmt,
		   att_fmt;

	attr := attname
	FROM @extschema@.pathman_config
	WHERE relname::regclass = relation;

	IF attr IS NULL THEN
		RAISE EXCEPTION 'Table % is not partitioned', quote_ident(relation::TEXT);
	END IF;

	EXECUTE format(func, relation, attr, 0, att_val_fmt,
				   old_fields, att_fmt, new_fields);
	FOR rec in (SELECT * FROM pg_inherits WHERE inhparent = relation::regclass::oid)
	LOOP
		EXECUTE format(trigger
					   , @extschema@.get_schema_qualified_name(relation::regclass)
					   , rec.inhrelid::regclass
					   , relation);
		num := num + 1;
	END LOOP;

	RETURN format('%s_update_trigger_func()', relation);
END
$$ LANGUAGE plpgsql;

/*
 * Internal function used to create new partitions on insert or update trigger.
 * Invoked from C-function find_or_create_range_partition().
 */
CREATE OR REPLACE FUNCTION @extschema@.append_partitions_on_demand_internal(
	p_relid OID
	, p_new_value ANYELEMENT)
RETURNS OID AS
$$
DECLARE
	v_cnt INTEGER := 0;
	i INTEGER := 0;
	v_part TEXT;
	v_interval TEXT;
	v_attname TEXT;
	v_min p_new_value%TYPE;
	v_max p_new_value%TYPE;
	v_cur_value p_new_value%TYPE;
	v_next_value p_new_value%TYPE;
	v_is_date BOOLEAN;
BEGIN
	/* get attribute name and interval */
	SELECT attname, range_interval
	FROM @extschema@.pathman_config
	WHERE relname::regclass = p_relid::regclass
	INTO v_attname, v_interval;

	IF v_attname IS NULL THEN
		RAISE EXCEPTION 'Table % is not partitioned',
						quote_ident(p_relid::regclass::text);
	END IF;

	v_min := @extschema@.get_min_range_value(p_relid::regclass::oid, p_new_value);
	v_max := @extschema@.get_max_range_value(p_relid::regclass::oid, p_new_value);

	v_is_date := @extschema@.is_date(pg_typeof(p_new_value)::regtype);

	IF p_new_value >= v_max THEN
		v_cur_value := v_max;
		WHILE v_cur_value <= p_new_value AND i < 1000
		LOOP
			IF v_is_date THEN
				v_next_value := v_cur_value + v_interval::interval;
			ELSE
				EXECUTE format('SELECT $1 + $2::%s', pg_typeof(p_new_value))
				USING v_cur_value, v_interval
				INTO v_next_value;
			END IF;

			v_part := @extschema@.create_single_range_partition(
							@extschema@.get_schema_qualified_name(p_relid::regclass, '.')
							, v_cur_value
							, v_next_value);
			i := i + 1;
			v_cur_value := v_next_value;
			RAISE NOTICE 'partition % created', v_part;
		END LOOP;
	ELSIF p_new_value <= v_min THEN
		v_cur_value := v_min;
		WHILE v_cur_value >= p_new_value AND i < 1000
		LOOP
			IF v_is_date THEN
				v_next_value := v_cur_value - v_interval::interval;
			ELSE
				EXECUTE format('SELECT $1 - $2::%s', pg_typeof(p_new_value))
				USING v_cur_value, v_interval
				INTO v_next_value;
			END IF;

			v_part := @extschema@.create_single_range_partition(
							@extschema@.get_schema_qualified_name(p_relid::regclass, '.')
							, v_next_value
							, v_cur_value);
			i := i + 1;
			v_cur_value := v_next_value;
			RAISE NOTICE 'partition % created', v_part;
		END LOOP;
	ELSE
		RAISE EXCEPTION 'Could not create partition';
	END IF;

	IF i > 0 THEN
		RETURN v_part::regclass::oid;
	END IF;
	RETURN NULL;
END
$$ LANGUAGE plpgsql;<|MERGE_RESOLUTION|>--- conflicted
+++ resolved
@@ -183,13 +183,6 @@
 		p_start_value := p_start_value + p_interval;
 	END LOOP;
 
-<<<<<<< HEAD
-=======
-	/* Create triggers */
-	PERFORM @extschema@.create_range_insert_trigger(p_relation, p_attribute);
-	-- PERFORM create_hash_update_trigger(relation, attribute, partitions_count);
-
->>>>>>> a1e6bd38
 	/* Notify backend about changes */
 	PERFORM @extschema@.on_create_partitions(p_relation::regclass::oid);
 
