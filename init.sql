--- conflicted
+++ resolved
@@ -177,7 +177,6 @@
     v_limit_clause TEXT := '';
     v_where_clause TEXT := '';
 BEGIN
-<<<<<<< HEAD
     SELECT attname INTO v_attr
     FROM @extschema@.pathman_config WHERE relname::regclass = p_relation;
 
@@ -217,22 +216,6 @@
 
     GET DIAGNOSTICS p_total = ROW_COUNT;
     RETURN;
-=======
-	relname := @extschema@.validate_relname(p_parent);
-
-	p_total := 0;
-
-	/* Create partitions and copy rest of the data */
-	RAISE NOTICE 'Copying data to partitions...';
-	EXECUTE format('
-				WITH part_data AS (
-					DELETE FROM ONLY %s RETURNING *)
-				INSERT INTO %s SELECT * FROM part_data'
-				, relname
-				, relname);
-	GET DIAGNOSTICS p_total = ROW_COUNT;
-	RETURN;
->>>>>>> 08b0125b
 END
 $$
 LANGUAGE plpgsql;
