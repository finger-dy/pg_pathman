/* ------------------------------------------------------------------------
 *
 * utils.c
 *		definitions of various support functions
 *
 * Copyright (c) 2016, Postgres Professional
 *
 * ------------------------------------------------------------------------
 */
#include "utils.h"
#include "access/nbtree.h"
#include "executor/spi.h"
#include "nodes/nodeFuncs.h"
#include "nodes/makefuncs.h"
#include "optimizer/var.h"
#include "optimizer/restrictinfo.h"
#include "utils/snapmgr.h"
#include "utils/lsyscache.h"
#include "catalog/heap.h"


static bool clause_contains_params_walker(Node *node, void *context);
static void change_varnos_in_restrinct_info(RestrictInfo *rinfo, change_varno_context *context);
static bool change_varno_walker(Node *node, change_varno_context *context);

/*
 * Returns the same list in reversed order.
 */
List *
list_reverse(List *l)
{
	List *result = NIL;
	ListCell *lc;

	foreach (lc, l)
	{
		result = lcons(lfirst(lc), result);
	}
	return result;
}


/*
 * Check whether clause contains PARAMs or not
 */
bool
clause_contains_params(Node *clause)
{
	return expression_tree_walker(clause,
								  clause_contains_params_walker,
								  NULL);
}

static bool
clause_contains_params_walker(Node *node, void *context)
{
	if (node == NULL)
		return false;
	if (IsA(node, Param))
		return true;
	return expression_tree_walker(node,
								  clause_contains_params_walker,
								  context);
}

/* NOTE: Used for debug */
#ifdef __GNUC__
__attribute__((unused))
#endif
static char *
bms_print(Bitmapset *bms)
{
  StringInfoData str;
  int x;

  initStringInfo(&str);
  x = -1;
  while ((x = bms_next_member(bms, x)) >= 0)
    appendStringInfo(&str, " %d", x);

  return str.data;
}

/*
 * Copied from util/plancat.c
 *
 * Build a targetlist representing the columns of the specified index.
 */
List *
build_index_tlist(PlannerInfo *root, IndexOptInfo *index,
				  Relation heapRelation)
{
	List	   *tlist = NIL;
	Index		varno = index->rel->relid;
	ListCell   *indexpr_item;
	int			i;

	indexpr_item = list_head(index->indexprs);
	for (i = 0; i < index->ncolumns; i++)
	{
		int			indexkey = index->indexkeys[i];
		Expr	   *indexvar;

		if (indexkey != 0)
		{
			/* simple column */
			Form_pg_attribute att_tup;

			if (indexkey < 0)
				att_tup = SystemAttributeDefinition(indexkey,
										   heapRelation->rd_rel->relhasoids);
			else
				att_tup = heapRelation->rd_att->attrs[indexkey - 1];

			indexvar = (Expr *) makeVar(varno,
										indexkey,
										att_tup->atttypid,
										att_tup->atttypmod,
										att_tup->attcollation,
										0);
		}
		else
		{
			/* expression column */
			if (indexpr_item == NULL)
				elog(ERROR, "wrong number of index expressions");
			indexvar = (Expr *) lfirst(indexpr_item);
			indexpr_item = lnext(indexpr_item);
		}

		tlist = lappend(tlist,
						makeTargetEntry(indexvar,
										i + 1,
										NULL,
										false));
	}
	if (indexpr_item != NULL)
		elog(ERROR, "wrong number of index expressions");

	return tlist;
}

/*
 * We should ensure that 'rel->baserestrictinfo' or 'ppi->ppi_clauses' contain
 * Var which corresponds to partition attribute before creating RuntimeXXX
 * paths since they are used by create_scan_plan() to form 'scan_clauses'
 * that are passed to create_customscan_plan().
 */
bool
check_rinfo_for_partitioned_attr(List *rinfo, Index varno, AttrNumber varattno)
{
	List	   *vars;
	List	   *clauses;
	ListCell   *lc;

	clauses = get_actual_clauses(rinfo);

	vars = pull_var_clause((Node *) clauses,
						   PVC_REJECT_AGGREGATES,
						   PVC_REJECT_PLACEHOLDERS);

	foreach (lc, vars)
	{
		Var *var = (Var *) lfirst(lc);

		if (var->varno == varno && var->varoattno == varattno)
			return true;
	}

	return false;
}

/*
<<<<<<< HEAD
 * Append trigger info contained in 'more' to 'src', both remain unmodified.
 *
 * This allows us to execute some of main table's triggers on children.
 * See ExecInsert() for more details.
 */
TriggerDesc *
append_trigger_descs(TriggerDesc *src, TriggerDesc *more, bool *grown_up)
{
#define CopyToTriggerDesc(bool_field_name) \
	( new_desc->bool_field_name |= (src->bool_field_name || more->bool_field_name) )

	TriggerDesc    *new_desc = (TriggerDesc *) palloc0(sizeof(TriggerDesc));
	Trigger		   *cur_trigger;
	int				i;

	/* Quick choices */
	if (!src && !more)
	{
		*grown_up = false;
		return NULL;
	}
	else if (!src)
	{
		*grown_up = true; /* expand space for new triggers */
		return more;
	}
	else if (!more)
	{
		*grown_up = false; /* no new triggers will be added */
		return src;
	}

	*grown_up = true;
	new_desc->numtriggers = src->numtriggers + more->numtriggers;
	new_desc->triggers = (Trigger *) palloc(new_desc->numtriggers * sizeof(Trigger));

	cur_trigger = new_desc->triggers;

	/* Copy triggers from 'a' */
	for (i = 0; i < src->numtriggers; i++)
		memcpy(cur_trigger++, &(src->triggers[i]), sizeof(Trigger));

	/* Copy triggers from 'b' */
	for (i = 0; i < more->numtriggers; i++)
		memcpy(cur_trigger++, &(more->triggers[i]), sizeof(Trigger));

	/* Copy insert bool flags */
	CopyToTriggerDesc(trig_insert_before_row);
	CopyToTriggerDesc(trig_insert_after_row);
	CopyToTriggerDesc(trig_insert_instead_row);
	CopyToTriggerDesc(trig_insert_before_statement);
	CopyToTriggerDesc(trig_insert_after_statement);

	/* Copy update bool flags */
	CopyToTriggerDesc(trig_update_before_row);
	CopyToTriggerDesc(trig_update_after_row);
	CopyToTriggerDesc(trig_update_instead_row);
	CopyToTriggerDesc(trig_update_before_statement);
	CopyToTriggerDesc(trig_update_after_statement);

	/* Copy delete bool flags */
	CopyToTriggerDesc(trig_delete_before_row);
	CopyToTriggerDesc(trig_delete_after_row);
	CopyToTriggerDesc(trig_delete_instead_row);
	CopyToTriggerDesc(trig_delete_before_statement);
	CopyToTriggerDesc(trig_delete_after_statement);

	/* Copy truncate bool flags */
	CopyToTriggerDesc(trig_truncate_before_statement);
	CopyToTriggerDesc(trig_truncate_after_statement);

	return new_desc;
}

/*
 * Get BTORDER_PROC for two types described by Oids
 */
void
fill_type_cmp_fmgr_info(FmgrInfo *finfo, Oid type1, Oid type2)
{
	Oid				cmp_proc_oid;
	TypeCacheEntry *tce;

	tce = lookup_type_cache(type1, TYPECACHE_BTREE_OPFAMILY);

	cmp_proc_oid = get_opfamily_proc(tce->btree_opf,
									 type1,
									 type2,
									 BTORDER_PROC);
	fmgr_info(cmp_proc_oid, finfo);

	return;
}

List *
list_reverse(List *l)
{
	List *result = NIL;
	ListCell *lc;

	foreach (lc, l)
	{
		result = lcons(lfirst(lc), result);
	}
	return result;
=======
 * Changes varno attribute in all variables nested in the node
 */
void
change_varnos(Node *node, Oid old_varno, Oid new_varno)
{
	change_varno_context context;
	context.old_varno = old_varno;
	context.new_varno = new_varno;

	change_varno_walker(node, &context);
}

static bool
change_varno_walker(Node *node, change_varno_context *context)
{
	ListCell   *lc;
	Var		   *var;
	EquivalenceClass *ec;
	EquivalenceMember *em;

	if (node == NULL)
		return false;

	switch(node->type)
	{
		case T_Var:
			var = (Var *) node;
			if (var->varno == context->old_varno)
			{
				var->varno = context->new_varno;
				var->varnoold = context->new_varno;
			}
			return false;

		case T_RestrictInfo:
			change_varnos_in_restrinct_info((RestrictInfo *) node, context);
			return false;

		case T_PathKey:
			change_varno_walker((Node *) ((PathKey *) node)->pk_eclass, context);
			return false;

		case T_EquivalenceClass:
			ec = (EquivalenceClass *) node;

			foreach(lc, ec->ec_members)
				change_varno_walker((Node *) lfirst(lc), context);
			foreach(lc, ec->ec_derives)
				change_varno_walker((Node *) lfirst(lc), context);
			return false;

		case T_EquivalenceMember:
			em = (EquivalenceMember *) node;
			change_varno_walker((Node *) em->em_expr, context);
			if (bms_is_member(context->old_varno, em->em_relids))
			{
				em->em_relids = bms_del_member(em->em_relids, context->old_varno);
				em->em_relids = bms_add_member(em->em_relids, context->new_varno);
			}
			return false;

		case T_TargetEntry:
			change_varno_walker((Node *) ((TargetEntry *) node)->expr, context);
			return false;

		case T_List:
			foreach(lc, (List *) node)
				change_varno_walker((Node *) lfirst(lc), context);
			return false;

		default:
			break;
	}

	/* Should not find an unplanned subquery */
	Assert(!IsA(node, Query));

	return expression_tree_walker(node, change_varno_walker, (void *) context);
}

static void
change_varnos_in_restrinct_info(RestrictInfo *rinfo, change_varno_context *context)
{
	ListCell *lc;

	change_varno_walker((Node *) rinfo->clause, context);
	if (rinfo->left_em)
		change_varno_walker((Node *) rinfo->left_em->em_expr, context);

	if (rinfo->right_em)
		change_varno_walker((Node *) rinfo->right_em->em_expr, context);

	if (rinfo->orclause)
		foreach(lc, ((BoolExpr *) rinfo->orclause)->args)
		{
			Node *node = (Node *) lfirst(lc);
			change_varno_walker(node, context);
		}

	/* TODO: find some elegant way to do this */
	if (bms_is_member(context->old_varno, rinfo->clause_relids))
	{
		rinfo->clause_relids = bms_del_member(rinfo->clause_relids, context->old_varno);
		rinfo->clause_relids = bms_add_member(rinfo->clause_relids, context->new_varno);
	}
	if (bms_is_member(context->old_varno, rinfo->left_relids))
	{
		rinfo->left_relids = bms_del_member(rinfo->left_relids, context->old_varno);
		rinfo->left_relids = bms_add_member(rinfo->left_relids, context->new_varno);
	}
	if (bms_is_member(context->old_varno, rinfo->right_relids))
	{
		rinfo->right_relids = bms_del_member(rinfo->right_relids, context->old_varno);
		rinfo->right_relids = bms_add_member(rinfo->right_relids, context->new_varno);
	}
>>>>>>> f6c5e52e
}<|MERGE_RESOLUTION|>--- conflicted
+++ resolved
@@ -22,22 +22,6 @@
 static bool clause_contains_params_walker(Node *node, void *context);
 static void change_varnos_in_restrinct_info(RestrictInfo *rinfo, change_varno_context *context);
 static bool change_varno_walker(Node *node, change_varno_context *context);
-
-/*
- * Returns the same list in reversed order.
- */
-List *
-list_reverse(List *l)
-{
-	List *result = NIL;
-	ListCell *lc;
-
-	foreach (lc, l)
-	{
-		result = lcons(lfirst(lc), result);
-	}
-	return result;
-}
 
 
 /*
@@ -171,7 +155,6 @@
 }
 
 /*
-<<<<<<< HEAD
  * Append trigger info contained in 'more' to 'src', both remain unmodified.
  *
  * This allows us to execute some of main table's triggers on children.
@@ -277,7 +260,9 @@
 		result = lcons(lfirst(lc), result);
 	}
 	return result;
-=======
+}
+
+/*
  * Changes varno attribute in all variables nested in the node
  */
 void
@@ -393,5 +378,4 @@
 		rinfo->right_relids = bms_del_member(rinfo->right_relids, context->old_varno);
 		rinfo->right_relids = bms_add_member(rinfo->right_relids, context->new_varno);
 	}
->>>>>>> f6c5e52e
 }