/* ------------------------------------------------------------------------
 *
 * pl_hash_funcs.c
 *		Utility C functions for stored HASH procedures
 *
 * Copyright (c) 2016, Postgres Professional
 *
 * ------------------------------------------------------------------------
 */

#include "pathman.h"
<<<<<<< HEAD
#include "partition_creation.h"
#include "relation_info.h"
=======
>>>>>>> 862874bf
#include "utils.h"

#include "utils/builtins.h"
#include "utils/typcache.h"
#include "utils/lsyscache.h"
#include "utils/builtins.h"


/* Function declarations */

PG_FUNCTION_INFO_V1( create_hash_partitions_internal );
PG_FUNCTION_INFO_V1( get_type_hash_func );
PG_FUNCTION_INFO_V1( get_hash_part_idx );
PG_FUNCTION_INFO_V1( build_hash_condition );
PG_FUNCTION_INFO_V1( get_partition_hash );


/*
 * Create HASH partitions implementation (written in C).
 */
Datum
create_hash_partitions_internal(PG_FUNCTION_ARGS)
{
	Oid		parent_relid = PG_GETARG_OID(0);
	Datum	partitioned_col_name = PG_GETARG_DATUM(1);
	Oid		partitioned_col_type;
	uint32	part_count = PG_GETARG_INT32(2),
			i;

	/* Check that there's no partitions yet */
	if (get_pathman_relation_info(parent_relid))
		elog(ERROR, "cannot add new HASH partitions");

	partitioned_col_type = get_attribute_type(parent_relid,
											  TextDatumGetCString(partitioned_col_name),
											  false);

	for (i = 0; i < part_count; i++)
	{
		/* Create a partition (copy FKs, invoke callbacks etc) */
		create_single_hash_partition_internal(parent_relid, i, part_count,
											  partitioned_col_type, NULL, NULL);
	}

	PG_RETURN_VOID();
}

/*
 * Returns hash function's OID for a specified type.
 */
Datum
get_type_hash_func(PG_FUNCTION_ARGS)
{
	TypeCacheEntry *tce;
	Oid 			type_oid = PG_GETARG_OID(0);

	tce = lookup_type_cache(type_oid, TYPECACHE_HASH_PROC);

	PG_RETURN_OID(tce->hash_proc);
}

/*
 * Wrapper for hash_to_part_index().
 */
Datum
get_hash_part_idx(PG_FUNCTION_ARGS)
{
	uint32	value = PG_GETARG_UINT32(0),
			part_count = PG_GETARG_UINT32(1);

	PG_RETURN_UINT32(hash_to_part_index(value, part_count));
}

/*
 * Build hash condition for a CHECK CONSTRAINT
 */
Datum
build_hash_condition(PG_FUNCTION_ARGS)
{
	TypeCacheEntry *tce;

	Oid		parent = PG_GETARG_OID(0);
	text   *attname = PG_GETARG_TEXT_P(1);
	uint32	partitions_count = PG_GETARG_UINT32(2);
	uint32	partition_number = PG_GETARG_UINT32(3);
	Oid		attyp;
	char   *result;

	if (partition_number >= partitions_count)
		elog(ERROR,
			 "Partition number cannot exceed partitions count");

	/* Get attribute type and its hash function oid */
	attyp = get_attribute_type(parent, text_to_cstring(attname));
	if (attyp == InvalidOid)
		elog(ERROR,
			 "Relation '%s' has no attribute '%s'",
			 get_rel_name(parent),
			 text_to_cstring(attname));

	tce = lookup_type_cache(attyp, TYPECACHE_HASH_PROC);

	/* Create hash condition CSTRING */
	result = psprintf("%s.get_hash_part_idx(%s(%s), %u) = %u",
					  get_namespace_name(get_pathman_schema()),
					  get_func_name(tce->hash_proc),
					  text_to_cstring(attname),
					  partitions_count,
					  partition_number);

	PG_RETURN_TEXT_P(cstring_to_text(result));
}

/*
 * Returns hash value for specified partition (0..N)
 */
Datum
get_partition_hash(PG_FUNCTION_ARGS)
{
	const PartRelationInfo *prel;
	Oid		parent = PG_GETARG_OID(0);
	Oid		partition = PG_GETARG_OID(1);
	Oid	   *children;
	int		i;

	/* Validate partition type */
	prel = get_pathman_relation_info(parent);
	if (!prel || prel->parttype != PT_HASH)
		elog(ERROR,
			 "Relation '%s' isn't partitioned by hash",
			 get_rel_name(parent));

	/* Searching for partition */
	children = PrelGetChildrenArray(prel);
	for (i=0; i<prel->children_count; i++)
		if (children[i] == partition)
			PG_RETURN_UINT32(i);

	/* If we get here then there is no such partition for specified parent */
	elog(ERROR,
		 "Relation '%s' isn't a part of partitioned table '%s'",
		 get_rel_name(parent),
		 get_rel_name(partition));
}<|MERGE_RESOLUTION|>--- conflicted
+++ resolved
@@ -9,11 +9,8 @@
  */
 
 #include "pathman.h"
-<<<<<<< HEAD
 #include "partition_creation.h"
 #include "relation_info.h"
-=======
->>>>>>> 862874bf
 #include "utils.h"
 
 #include "utils/builtins.h"
@@ -107,7 +104,7 @@
 			 "Partition number cannot exceed partitions count");
 
 	/* Get attribute type and its hash function oid */
-	attyp = get_attribute_type(parent, text_to_cstring(attname));
+	attyp = get_attribute_type(parent, text_to_cstring(attname), false);
 	if (attyp == InvalidOid)
 		elog(ERROR,
 			 "Relation '%s' has no attribute '%s'",
