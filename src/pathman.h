--- conflicted
+++ resolved
@@ -107,7 +107,6 @@
  */
 typedef struct RangeEntry
 {
-<<<<<<< HEAD
 	Oid				child_oid;
 
 #ifdef HAVE_INT64_TIMESTAMP
@@ -116,15 +115,6 @@
 #else
 	double			min;
 	double			max;
-=======
-	Oid			child_oid;
-#ifdef HAVE_INT64_TIMESTAMP
-	int64		min;
-	int64		max;
-#else
-	double		min;
-	double		max;
->>>>>>> 696b0329
 #endif
 } RangeEntry;
 
