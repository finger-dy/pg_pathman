--- conflicted
+++ resolved
@@ -24,14 +24,9 @@
 } change_varno_context;
 
 
-<<<<<<< HEAD
-=======
 void execute_on_xact_mcxt_reset(MemoryContextCallbackFunction cb_proc,
 								void *arg);
 
-List * list_reverse(List *l);
-
->>>>>>> a1e6bd38
 bool clause_contains_params(Node *clause);
 
 List * build_index_tlist(PlannerInfo *root,
